--- conflicted
+++ resolved
@@ -150,7 +150,6 @@
             monitor_gym=True,
             save_code=True,
         )
-<<<<<<< HEAD
 
 
 def anneal(args, update, num_updates):
@@ -206,9 +205,6 @@
     args = parse_args()
     run_name = (f"{args.env_id}__{args.exp_name}__"
                 f"{args.seed}__{int(time.time())}")
-    wandb_track(args)
-=======
->>>>>>> d575bef3
     writer = SummaryWriter(f"runs/{run_name}")
     writer.add_text(
         "hyperparameters",
@@ -331,12 +327,7 @@
                     clipfracs += [((ratio - 1.0).abs() > args.clip_coef).float().mean().item()]
 
                 mb_advantages = b_advantages[mb_inds]
-<<<<<<< HEAD
                 mb_advantages = norm_adv(args, mb_advantages)
-=======
-                if args.norm_adv:
-                    mb_advantages = (mb_advantages - mb_advantages.mean()) / (mb_advantages.std() + 1e-8)
->>>>>>> d575bef3
 
                 # Policy loss
                 pg_loss1 = -mb_advantages * ratio
